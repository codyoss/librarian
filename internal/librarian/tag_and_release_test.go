// Copyright 2025 Google LLC
//
// Licensed under the Apache License, Version 2.0 (the "License");
// you may not use this file except in compliance with the License.
// You may obtain a copy of the License at
//
//	https://www.apache.org/licenses/LICENSE-2.0
//
// Unless required by applicable law or agreed to in writing, software
// distributed under the License is distributed on an "AS IS" BASIS,
// WITHOUT WARRANTIES OR CONDITIONS OF ANY KIND, either express or implied.
// See the License for the specific language governing permissions and
// limitations under the License.

package librarian

import (
	"context"
	"errors"
	"strings"
	"testing"

	"github.com/google/go-cmp/cmp"
	"github.com/googleapis/librarian/internal/config"
	"github.com/googleapis/librarian/internal/github"
)

func TestNewTagAndReleaseRunner(t *testing.T) {
	testcases := []struct {
		name    string
		cfg     *config.Config
		wantErr bool
	}{
		{
			name: "valid config",
			cfg: &config.Config{
				GitHubToken: "some-token",
				Repo:        newTestGitRepo(t).GetDir(),
				WorkRoot:    t.TempDir(),
				CommandName: tagAndReleaseCmdName,
			},
			wantErr: false,
		},
		{
			name: "missing github token",
			cfg: &config.Config{
				CommandName: tagAndReleaseCmdName,
			},
			wantErr: true,
		},
	}
	for _, tc := range testcases {
		t.Run(tc.name, func(t *testing.T) {
			r, err := newTagAndReleaseRunner(tc.cfg)
			if (err != nil) != tc.wantErr {
				t.Errorf("newTagAndReleaseRunner() error = %v, wantErr %v", err, tc.wantErr)
				return
			}
			if !tc.wantErr && r == nil {
				t.Errorf("newTagAndReleaseRunner() got nil runner, want non-nil")
			}
		})
	}
}

<<<<<<< HEAD
func TestDeterminePullRequestsToProcess(t *testing.T) {
	pr123 := &github.PullRequest{}
	for _, test := range []struct {
		name       string
		cfg        *config.Config
		ghClient   GitHubClient
		want       []*github.PullRequest
		wantErrMsg string
	}{
		{
			name: "with pull request config",
			cfg: &config.Config{
				PullRequest: "github.com/googleapis/librarian/pulls/123",
			},
			ghClient: &mockGitHubClient{
				getPullRequestCalls: 1,
				pullRequest:         pr123,
			},
			want: []*github.PullRequest{pr123},
		},
		{
			name: "invalid pull request format",
			cfg: &config.Config{
				PullRequest: "invalid",
			},
			ghClient:   &mockGitHubClient{},
			wantErrMsg: "invalid pull request format",
		},
		{
			name: "invalid pull request number",
			cfg: &config.Config{
				PullRequest: "github.com/googleapis/librarian/pulls/abc",
			},
			ghClient:   &mockGitHubClient{},
			wantErrMsg: "invalid pull request number",
		},
		{
			name: "get pull request error",
			cfg: &config.Config{
				PullRequest: "github.com/googleapis/librarian/pulls/123",
			},
			ghClient: &mockGitHubClient{
				getPullRequestCalls: 1,
				getPullRequestErr:   errors.New("get pr error"),
			},
			wantErrMsg: "failed to get pull request",
		},
		{
			name: "search pull requests",
			cfg:  &config.Config{},
			ghClient: &mockGitHubClient{
				searchPullRequestsCalls: 1,
				pullRequests:            []*github.PullRequest{pr123},
			},
			want: []*github.PullRequest{pr123},
		},
		{
			name: "search pull requests error",
			cfg:  &config.Config{},
			ghClient: &mockGitHubClient{
				searchPullRequestsCalls: 1,
				searchPullRequestsErr:   errors.New("search pr error"),
			},
			wantErrMsg: "failed to search pull requests",
		},
	} {
		t.Run(test.name, func(t *testing.T) {
			r := &tagAndReleaseRunner{
				cfg:      test.cfg,
				ghClient: test.ghClient,
			}
			got, err := r.determinePullRequestsToProcess(context.Background())
			if err != nil {
				if test.wantErrMsg == "" {
					t.Fatalf("unexpected error: %v", err)
				}
				if !strings.Contains(err.Error(), test.wantErrMsg) {
					t.Fatalf("got %q, want contains %q", err, test.wantErrMsg)
				}
				return
			}
			if diff := cmp.Diff(test.want, got); diff != "" {
				t.Errorf("determinePullRequestsToProcess() mismatch (-want +got):\n%s", diff)
			}
		})
	}
}

func Test_tagAndReleaseRunner_run(t *testing.T) {
	pr123 := &github.PullRequest{}
	pr456 := &github.PullRequest{}

	for _, test := range []struct {
		name                        string
		ghClient                    *mockGitHubClient
		wantErrMsg                  string
		wantSearchPullRequestsCalls int
		wantGetPullRequestCalls     int
	}{
		{
			name:                        "no pull requests to process",
			ghClient:                    &mockGitHubClient{},
			wantSearchPullRequestsCalls: 1,
		},
		{
			name: "one pull request to process",
			ghClient: &mockGitHubClient{
				pullRequests: []*github.PullRequest{pr123},
			},
			wantSearchPullRequestsCalls: 1,
		},
		{
			name: "multiple pull requests to process",
			ghClient: &mockGitHubClient{
				pullRequests: []*github.PullRequest{pr123, pr456},
			},
			wantSearchPullRequestsCalls: 1,
		},
		{
			name: "error determining pull requests",
			ghClient: &mockGitHubClient{
				searchPullRequestsErr: errors.New("search pr error"),
			},
			wantSearchPullRequestsCalls: 1,
			wantErrMsg:                  "failed to search pull requests",
		},
	} {
		t.Run(test.name, func(t *testing.T) {
			r := &tagAndReleaseRunner{
				cfg:      &config.Config{}, // empty config so it searches
				ghClient: test.ghClient,
			}
			err := r.run(context.Background())
			if err != nil {
				if test.wantErrMsg == "" {
					t.Fatalf("unexpected error: %v", err)
				}
				if !strings.Contains(err.Error(), test.wantErrMsg) {
					t.Fatalf("got %q, want contains %q", err, test.wantErrMsg)
				}
				return
			}
			if test.ghClient.searchPullRequestsCalls != test.wantSearchPullRequestsCalls {
				t.Errorf("searchPullRequestsCalls = %v, want %v", test.ghClient.searchPullRequestsCalls, test.wantSearchPullRequestsCalls)
			}
			if test.ghClient.getPullRequestCalls != test.wantGetPullRequestCalls {
				t.Errorf("getPullRequestCalls = %v, want %v", test.ghClient.getPullRequestCalls, test.wantGetPullRequestCalls)
=======
func TestParsePullRequestBody(t *testing.T) {
	tests := []struct {
		name string
		body string
		want []libraryRelease
	}{
		{
			name: "single library",
			body: `
Librarian Version: v0.2.0
Language Image: image

<details><summary>google-cloud-storage: 1.2.3</summary>

[1.2.3](https://github.com/googleapis/google-cloud-go/compare/google-cloud-storage-v1.2.2...google-cloud-storage-v1.2.3) (2025-08-15)

### Features

* Add new feature ([abcdef1](https://github.com/googleapis/google-cloud-go/commit/abcdef1))

</details>`,
			want: []libraryRelease{
				{
					Version: "1.2.3",
					Library: "google-cloud-storage",
					Body: `[1.2.3](https://github.com/googleapis/google-cloud-go/compare/google-cloud-storage-v1.2.2...google-cloud-storage-v1.2.3) (2025-08-15)

### Features

* Add new feature ([abcdef1](https://github.com/googleapis/google-cloud-go/commit/abcdef1))`,
				},
			},
		},
		{
			name: "multiple libraries",
			body: `
Librarian Version: 1.2.3
Language Image: gcr.io/test/image:latest

<details><summary>library-one: 1.0.0</summary>

[1.0.0](https://github.com/googleapis/repo/compare/library-one-v0.9.0...library-one-v1.0.0) (2025-08-15)

### Features

* some feature ([1234567](https://github.com/googleapis/repo/commit/1234567))

</details>

<details><summary>another-library-name: 2.3.4</summary>

[2.3.4](https://github.com/googleapis/repo/compare/another-library-name-v2.3.3...another-library-name-v2.3.4) (2025-08-15)

### Bug Fixes

* some bug fix ([abcdefg](https://github.com/googleapis/repo/commit/abcdefg))

</details>`,
			want: []libraryRelease{
				{
					Version: "1.0.0",
					Library: "library-one",
					Body: `[1.0.0](https://github.com/googleapis/repo/compare/library-one-v0.9.0...library-one-v1.0.0) (2025-08-15)

### Features

* some feature ([1234567](https://github.com/googleapis/repo/commit/1234567))`,
				},
				{
					Version: "2.3.4",
					Library: "another-library-name",
					Body: `[2.3.4](https://github.com/googleapis/repo/compare/another-library-name-v2.3.3...another-library-name-v2.3.4) (2025-08-15)

### Bug Fixes

* some bug fix ([abcdefg](https://github.com/googleapis/repo/commit/abcdefg))`,
				},
			},
		},
		{
			name: "empty body",
			body: "",
			want: nil,
		},
		{
			name: "malformed summary",
			body: `
Librarian Version: 1.2.3
Language Image: gcr.io/test/image:latest

<details><summary>no-version-here</summary>

some content

</details>`,
			want: nil,
		},
		{
			name: "v prefix in version",
			body: `
<details><summary>google-cloud-storage: v1.2.3</summary>

[v1.2.3](https://github.com/googleapis/google-cloud-go/compare/google-cloud-storage-v1.2.2...google-cloud-storage-v1.2.3) (2025-08-15)

</details>`,
			want: []libraryRelease{
				{
					Version: "v1.2.3",
					Library: "google-cloud-storage",
					Body:    "[v1.2.3](https://github.com/googleapis/google-cloud-go/compare/google-cloud-storage-v1.2.2...google-cloud-storage-v1.2.3) (2025-08-15)",
				},
			},
		},
	}

	for _, tt := range tests {
		t.Run(tt.name, func(t *testing.T) {
			got := parsePullRequestBody(tt.body)
			if diff := cmp.Diff(tt.want, got); diff != "" {
				t.Errorf("ParsePullRequestBody() mismatch (-want +got):\n%s", diff)
>>>>>>> 00b91cd0
			}
		})
	}
}<|MERGE_RESOLUTION|>--- conflicted
+++ resolved
@@ -63,7 +63,6 @@
 	}
 }
 
-<<<<<<< HEAD
 func TestDeterminePullRequestsToProcess(t *testing.T) {
 	pr123 := &github.PullRequest{}
 	for _, test := range []struct {
@@ -211,7 +210,11 @@
 			}
 			if test.ghClient.getPullRequestCalls != test.wantGetPullRequestCalls {
 				t.Errorf("getPullRequestCalls = %v, want %v", test.ghClient.getPullRequestCalls, test.wantGetPullRequestCalls)
-=======
+			}
+		})
+	}
+}
+
 func TestParsePullRequestBody(t *testing.T) {
 	tests := []struct {
 		name string
@@ -332,7 +335,6 @@
 			got := parsePullRequestBody(tt.body)
 			if diff := cmp.Diff(tt.want, got); diff != "" {
 				t.Errorf("ParsePullRequestBody() mismatch (-want +got):\n%s", diff)
->>>>>>> 00b91cd0
 			}
 		})
 	}
