--- conflicted
+++ resolved
@@ -23,8 +23,6 @@
 	"path/filepath"
 	"strings"
 	"testing"
-
-	"gopkg.in/yaml.v3"
 
 	"github.com/google/go-cmp/cmp"
 	"github.com/googleapis/librarian/internal/config"
@@ -276,7 +274,7 @@
 		Libraries: []*config.LibraryState{
 			{
 				ID: "a/b",
-				SourcePaths: []string{
+				SourceRoots: []string{
 					"src/a",
 					"src/b",
 				},
@@ -408,144 +406,6 @@
 	}
 }
 
-<<<<<<< HEAD
-=======
-func TestWriteLibrarianState(t *testing.T) {
-	t.Parallel()
-	for _, test := range []struct {
-		name     string
-		filename string
-		state    *config.LibrarianState
-	}{
-		{
-			name:     "successful parsing librarianState to yaml",
-			filename: "successful-parsing-librarianState-yaml",
-			state: &config.LibrarianState{
-				Image: "v1.0.0",
-				Libraries: []*config.LibraryState{
-					{
-						ID:                  "google-cloud-go",
-						Version:             "1.0.0",
-						LastGeneratedCommit: "abcd123",
-						APIs: []*config.API{
-							{
-								Path:          "google/cloud/compute/v1",
-								ServiceConfig: "example_service_config.yaml",
-							},
-						},
-						SourceRoots: []string{
-							"src/example/path",
-						},
-						PreserveRegex: []string{
-							"example-preserve-regex",
-						},
-						RemoveRegex: []string{
-							"example-remove-regex",
-						},
-					},
-					{
-						ID:      "google-cloud-storage",
-						Version: "1.2.3",
-						APIs: []*config.API{
-							{
-								Path:          "google/storage/v1",
-								ServiceConfig: "storage_service_config.yaml",
-							},
-						},
-					},
-				},
-			},
-		},
-		{
-			name:     "empty librarianState to yaml",
-			filename: "empty-librarianState-yaml",
-			state:    &config.LibrarianState{},
-		},
-		{
-			name:  "invalid file name",
-			state: &config.LibrarianState{},
-		},
-		{
-			name:  "invalid content parser",
-			state: &config.LibrarianState{},
-		},
-	} {
-		t.Run(test.name, func(t *testing.T) {
-			tempDir := t.TempDir()
-			contentParser := func(state *config.LibrarianState) ([]byte, error) {
-				data := &bytes.Buffer{}
-				encoder := yaml.NewEncoder(data)
-				encoder.SetIndent(2)
-				if err := encoder.Encode(state); err != nil {
-					return nil, err
-				}
-
-				if err := encoder.Close(); err != nil {
-					return nil, err
-				}
-				return data.Bytes(), nil
-			}
-			if test.name == "invalid file name" {
-				filePath := filepath.Join(tempDir, "my\x00file.yaml")
-				err := writeLibrarianState(contentParser, test.state, filePath)
-				if err == nil {
-					t.Errorf("writeLibrarianState() expected an error but got nil")
-				}
-
-				if g, w := err.Error(), "failed to create librarian state file"; !strings.Contains(g, w) {
-					t.Errorf("got %q, wanted it to contain %q", g, w)
-				}
-				return
-			}
-
-			if test.name == "invalid content parser" {
-				invalidContentParser := func(state *config.LibrarianState) ([]byte, error) {
-					return nil, errors.New("simulated parsing error")
-				}
-				if err := os.MkdirAll(filepath.Join(tempDir, ".librarian"), 0755); err != nil {
-					t.Errorf("MkdirAll() failed to make directory")
-				}
-				err := writeLibrarianState(invalidContentParser, test.state, tempDir)
-				if err == nil {
-					t.Errorf("writeLibrarianState() expected an error but got nil")
-				}
-
-				if g, w := err.Error(), "failed to convert state to bytes"; !strings.Contains(g, w) {
-					t.Errorf("got %q, wanted it to contain %q", g, w)
-				}
-				return
-			}
-
-			if err := os.MkdirAll(filepath.Join(tempDir, ".librarian"), 0755); err != nil {
-				t.Errorf("MkdirAll() failed to make directory")
-			}
-
-			err := writeLibrarianState(contentParser, test.state, tempDir)
-
-			if err != nil {
-				t.Fatalf("writeLibrarianState() unexpected error: %v", err)
-			}
-
-			// Verify the file content
-			gotBytes, err := os.ReadFile(filepath.Join(tempDir, ".librarian", pipelineStateFile))
-			if err != nil {
-				t.Fatalf("Failed to read generated file: %v", err)
-			}
-
-			fileName := fmt.Sprintf("%s.yaml", test.filename)
-			wantBytes, readErr := os.ReadFile(filepath.Join("..", "..", "testdata", fileName))
-			if readErr != nil {
-				t.Fatalf("Failed to read expected state for comparison: %v", readErr)
-			}
-
-			if diff := cmp.Diff(string(wantBytes), string(gotBytes)); diff != "" {
-				t.Errorf("Generated YAML mismatch (-want +got):\n%s", diff)
-			}
-		})
-	}
-}
-
->>>>>>> 2bdac57a
 func copyFile(dst, src string) (err error) {
 	sourceFile, err := os.Open(src)
 	if err != nil {
