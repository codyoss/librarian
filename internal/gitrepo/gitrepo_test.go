// Copyright 2024 Google LLC
//
// Licensed under the Apache License, Version 2.0 (the "License");
// you may not use this file except in compliance with the License.
// You may obtain a copy of the License at
//
//	https://www.apache.org/licenses/LICENSE-2.0
//
// Unless required by applicable law or agreed to in writing, software
// distributed under the License is distributed on an "AS IS" BASIS,
// WITHOUT WARRANTIES OR CONDITIONS OF ANY KIND, either express or implied.
// See the License for the specific language governing permissions and
// limitations under the License.

package gitrepo

import (
	"os"
	"path/filepath"
	"strings"
	"testing"

	"github.com/go-git/go-git/v5"
	gogitConfig "github.com/go-git/go-git/v5/config"
	"github.com/go-git/go-git/v5/plumbing/object"
	"github.com/google/go-cmp/cmp"
)

func TestNewRepository(t *testing.T) {
	t.Parallel()
	tmpDir := t.TempDir()
	remoteDir := filepath.Join(tmpDir, "remote")
	if err := os.Mkdir(remoteDir, 0755); err != nil {
		t.Fatal(err)
	}
	remoteRepo, err := git.PlainInit(remoteDir, false)
	if err != nil {
		t.Fatal(err)
	}
	w, err := remoteRepo.Worktree()
	if err != nil {
		t.Fatal(err)
	}
	if err := os.WriteFile(filepath.Join(remoteDir, "README.md"), []byte("test"), 0644); err != nil {
		t.Fatal(err)
	}
	if _, err := w.Add("README.md"); err != nil {
		t.Fatal(err)
	}
	if _, err := w.Commit("initial commit", &git.CommitOptions{
		Author: &object.Signature{Name: "Test", Email: "test@example.com"},
	}); err != nil {
		t.Fatal(err)
	}

	for _, test := range []struct {
		name    string
		opts    *RepositoryOptions
		wantDir string
		wantErr bool
		initGit bool
		setup   func(t *testing.T) (cleanup func())
	}{
		{
			name:    "no dir",
			opts:    &RepositoryOptions{},
			wantErr: true,
		},
		{
			name: "open existing",
			opts: &RepositoryOptions{
				Dir: tmpDir,
			},
			wantDir: tmpDir,
			initGit: true,
		},
		{
			name: "open existing not valid git dir",
			opts: &RepositoryOptions{
				Dir: filepath.Join(tmpDir, "non-git-dir"),
			},
			wantErr: true,
			setup: func(t *testing.T) func() {
				if err := os.Mkdir(filepath.Join(tmpDir, "non-git-dir"), 0755); err != nil {
					t.Fatalf("failed to create test dir: %v", err)
				}
				return func() {}
			},
		},
		{
			name: "clone maybe",
			opts: &RepositoryOptions{
				Dir:        filepath.Join(tmpDir, "clone-maybe"),
				MaybeClone: true,
				RemoteURL:  remoteDir,
			},
			wantDir: filepath.Join(tmpDir, "clone-maybe"),
		},
		{
			name: "maybe clone with existing repo",
			opts: &RepositoryOptions{
				Dir:        filepath.Join(tmpDir, "existing-repo"),
				MaybeClone: true,
			},
			wantDir: filepath.Join(tmpDir, "existing-repo"),
			initGit: true,
		},
		{
			name: "clone maybe no remote url",
			opts: &RepositoryOptions{
				Dir:        filepath.Join(tmpDir, "clone-maybe-no-remote"),
				MaybeClone: true,
			},
			wantErr: true,
		},
		{
			name: "stat error",
			opts: &RepositoryOptions{
				Dir:        filepath.Join(tmpDir, "unreadable/repo"),
				MaybeClone: true,
			},
			wantErr: true,
			setup: func(t *testing.T) func() {
				unreadableDir := filepath.Join(tmpDir, "unreadable")
				if err := os.Mkdir(unreadableDir, 0000); err != nil {
					t.Fatalf("os.Mkdir() failed: %v", err)
				}
				return func() {
					if err := os.Chmod(unreadableDir, 0755); err != nil {
						t.Logf("failed to restore permissions on %s: %v", unreadableDir, err)
					}
				}
			},
		},
	} {
		t.Run(test.name, func(t *testing.T) {
			t.Parallel()
			if test.setup != nil {
				cleanup := test.setup(t)
				defer cleanup()
			}
			if test.initGit {
				if _, err := git.PlainInit(test.opts.Dir, false); err != nil {
					t.Fatal(err)
				}
			}
			got, err := NewRepository(test.opts)
			if (err != nil) != test.wantErr {
				t.Errorf("NewRepository() error = %v, wantErr %v", err, test.wantErr)
				return
			}
			if err != nil {
				return
			}
			if got.Dir != test.wantDir {
				t.Errorf("NewRepository() got = %v, want %v", got.Dir, test.wantDir)
			}
		})
	}
}

func TestIsClean(t *testing.T) {
	t.Parallel()
	for _, test := range []struct {
		name      string
		setup     func(t *testing.T, dir string, w *git.Worktree)
		wantClean bool
	}{
		{
			name:      "initial state is clean",
			setup:     func(t *testing.T, dir string, w *git.Worktree) {},
			wantClean: true,
		},
		{
			name: "untracked file is not clean",
			setup: func(t *testing.T, dir string, w *git.Worktree) {
				filePath := filepath.Join(dir, "untracked.txt")
				if err := os.WriteFile(filePath, []byte("test"), 0644); err != nil {
					t.Fatalf("failed to write file: %v", err)
				}
			},
			wantClean: false,
		},
		{
			name: "added file is not clean",
			setup: func(t *testing.T, dir string, w *git.Worktree) {
				filePath := filepath.Join(dir, "added.txt")
				if err := os.WriteFile(filePath, []byte("test"), 0644); err != nil {
					t.Fatalf("failed to write file: %v", err)
				}
				if _, err := w.Add("added.txt"); err != nil {
					t.Fatalf("failed to add file: %v", err)
				}
			},
			wantClean: false,
		},
		{
			name: "committed file is clean",
			setup: func(t *testing.T, dir string, w *git.Worktree) {
				filePath := filepath.Join(dir, "committed.txt")
				if err := os.WriteFile(filePath, []byte("test"), 0644); err != nil {
					t.Fatalf("failed to write file: %v", err)
				}
				if _, err := w.Add("committed.txt"); err != nil {
					t.Fatalf("failed to add file: %v", err)
				}
				_, err := w.Commit("commit", &git.CommitOptions{
					Author: &object.Signature{Name: "Test", Email: "test@example.com"},
				})
				if err != nil {
					t.Fatalf("failed to commit: %v", err)
				}
			},
			wantClean: true,
		},
		{
			name: "modified file is not clean",
			setup: func(t *testing.T, dir string, w *git.Worktree) {
				// First, commit a file.
				filePath := filepath.Join(dir, "modified.txt")
				if err := os.WriteFile(filePath, []byte("initial"), 0644); err != nil {
					t.Fatalf("failed to write file: %v", err)
				}
				if _, err := w.Add("modified.txt"); err != nil {
					t.Fatalf("failed to add file: %v", err)
				}
				_, err := w.Commit("commit", &git.CommitOptions{
					Author: &object.Signature{Name: "Test", Email: "test@example.com"},
				})
				if err != nil {
					t.Fatalf("failed to commit: %v", err)
				}

				// Now modify it.
				if err := os.WriteFile(filePath, []byte("modified"), 0644); err != nil {
					t.Fatalf("failed to write file: %v", err)
				}
			},
			wantClean: false,
		},
		{
			name: "deleted file is not clean",
			setup: func(t *testing.T, dir string, w *git.Worktree) {
				// First, commit a file.
				filePath := filepath.Join(dir, "deleted.txt")
				if err := os.WriteFile(filePath, []byte("initial"), 0644); err != nil {
					t.Fatalf("failed to write file: %v", err)
				}
				if _, err := w.Add("deleted.txt"); err != nil {
					t.Fatalf("failed to add file: %v", err)
				}
				_, err := w.Commit("commit", &git.CommitOptions{
					Author: &object.Signature{Name: "Test", Email: "test@example.com"},
				})
				if err != nil {
					t.Fatalf("failed to commit: %v", err)
				}

				// Now delete it.
				if err := os.Remove(filePath); err != nil {
					t.Fatalf("failed to remove file: %v", err)
				}
			},
			wantClean: false,
		},
	} {
		t.Run(test.name, func(t *testing.T) {
			t.Parallel()
			dir := t.TempDir()
			repo, err := git.PlainInit(dir, false)
			if err != nil {
				t.Fatalf("failed to init repo: %v", err)
			}
			w, err := repo.Worktree()
			if err != nil {
				t.Fatalf("failed to get worktree: %v", err)
			}

			r := &LocalRepository{
				Dir:  dir,
				repo: repo,
			}

			test.setup(t, dir, w)
			gotClean, err := r.IsClean()
			if err != nil {
				t.Fatalf("IsClean() returned an error: %v", err)
			}

			if gotClean != test.wantClean {
				t.Errorf("IsClean() = %v, want %v", gotClean, test.wantClean)
			}
		})
	}
}

func TestAddAll(t *testing.T) {
	t.Parallel()
	for _, test := range []struct {
		name              string
		setup             func(t *testing.T, dir string)
		wantStatusIsClean bool
		wantErr           bool
	}{
		{
			name: "add a new file",
			setup: func(t *testing.T, dir string) {
				filePath := filepath.Join(dir, "new_file.txt")
				if err := os.WriteFile(filePath, []byte("test content"), 0644); err != nil {
					t.Fatalf("failed to write file: %v", err)
				}
			},
			wantStatusIsClean: false,
		},
		{
			name: "no files to add",
			setup: func(t *testing.T, dir string) {
				// Do nothing, repo is clean.
			},
			wantStatusIsClean: true,
		},
		{
			name: "add unreadable file",
			setup: func(t *testing.T, dir string) {
				filePath := filepath.Join(dir, "unreadable_file.txt")
				if err := os.WriteFile(filePath, []byte("test content"), 0644); err != nil {
					t.Fatalf("failed to write file: %v", err)
				}
				// Make file unreadable to cause an error during `git add`.
				if err := os.Chmod(filePath, 0222); err != nil {
					t.Fatalf("failed to chmod file: %v", err)
				}
			},
			wantErr: true,
		},
	} {
		t.Run(test.name, func(t *testing.T) {
			t.Parallel()
			dir := t.TempDir()
			gogitRepo, err := git.PlainInit(dir, false)
			if err != nil {
				t.Fatalf("failed to init repo: %v", err)
			}
			r := &LocalRepository{
				Dir:  dir,
				repo: gogitRepo,
			}

			test.setup(t, dir)

			status, err := r.AddAll()
			if (err != nil) != test.wantErr {
				t.Errorf("AddAll() error = %v, wantErr %v", err, test.wantErr)
				return
			}
			if err != nil {
				return
			}

			if status.IsClean() != test.wantStatusIsClean {
				t.Errorf("AddAll() status.IsClean() = %v, want %v", status.IsClean(), test.wantStatusIsClean)
			}
		})
	}

}

func TestCommit(t *testing.T) {
	t.Parallel()
	// setupRepo is a helper to create a repository with an initial commit.
	setupRepo := func(t *testing.T) *LocalRepository {
		t.Helper()
		dir := t.TempDir()
		gogitRepo, err := git.PlainInit(dir, false)
		if err != nil {
			t.Fatalf("git.PlainInit failed: %v", err)
		}
		w, err := gogitRepo.Worktree()
		if err != nil {
			t.Fatalf("Worktree() failed: %v", err)
		}
		if _, err := w.Commit("initial commit", &git.CommitOptions{
			AllowEmptyCommits: true,
			Author:            &object.Signature{Name: "Test", Email: "test@example.com"},
		}); err != nil {
			t.Fatalf("initial commit failed: %v", err)
		}
		return &LocalRepository{Dir: dir, repo: gogitRepo}
	}

	for _, tc := range []struct {
		name       string
		setup      func(t *testing.T) *LocalRepository
		commitMsg  string
		userName   string
		userEmail  string
		wantErr    bool
		wantErrMsg string
		check      func(t *testing.T, repo *LocalRepository, commitMsg string)
	}{
		{
			name: "successful commit",
			setup: func(t *testing.T) *LocalRepository {
				repo := setupRepo(t)
				// Add a file to be committed.
				filePath := filepath.Join(repo.Dir, "new.txt")
				if err := os.WriteFile(filePath, []byte("content"), 0644); err != nil {
					t.Fatalf("os.WriteFile failed: %v", err)
				}
				w, err := repo.repo.Worktree()
				if err != nil {
					t.Fatalf("Worktree() failed: %v", err)
				}
				if _, err := w.Add("new.txt"); err != nil {
					t.Fatalf("w.Add failed: %v", err)
				}
				return repo
			},
			commitMsg: "feat: add new file",
			userName:  "tester",
			userEmail: "tester@example.com",
			check: func(t *testing.T, repo *LocalRepository, commitMsg string) {
				head, err := repo.repo.Head()
				if err != nil {
					t.Fatalf("repo.repo.Head() failed: %v", err)
				}
				commit, err := repo.repo.CommitObject(head.Hash())
				if err != nil {
					t.Fatalf("repo.repo.CommitObject() failed: %v", err)
				}
				if commit.Message != commitMsg {
					t.Errorf("Commit() message = %q, want %q", commit.Message, commitMsg)
				}
				author := commit.Author
				if author.Name != "tester" {
					t.Errorf("Commit() author name = %q, want %q", author.Name, "tester")
				}
				if author.Email != "tester@example.com" {
					t.Errorf("Commit() author email = %q, want %q", author.Email, "tester@example.com")
				}
			},
		},
		{
			name: "clean repository",
			setup: func(t *testing.T) *LocalRepository {
				return setupRepo(t)
			},
			commitMsg:  "no-op",
			userName:   "tester",
			userEmail:  "tester@example.com",
			wantErr:    true,
			wantErrMsg: "no modifications to commit",
		},
		{
			name: "worktree error",
			setup: func(t *testing.T) *LocalRepository {
				dir := t.TempDir()
				// Create a bare repository which has no worktree.
				gogitRepo, err := git.PlainInit(dir, true)
				if err != nil {
					t.Fatalf("git.PlainInit failed: %v", err)
				}
				return &LocalRepository{Dir: dir, repo: gogitRepo}
			},
			commitMsg:  "any message",
			userName:   "tester",
			userEmail:  "tester@example.com",
			wantErr:    true,
			wantErrMsg: "worktree not available",
		},
		{
			name: "status error",
			setup: func(t *testing.T) *LocalRepository {
				repo := setupRepo(t)
				// Add a file to make the worktree dirty.
				filePath := filepath.Join(repo.Dir, "new.txt")
				if err := os.WriteFile(filePath, []byte("content"), 0644); err != nil {
					t.Fatalf("os.WriteFile failed: %v", err)
				}
				w, err := repo.repo.Worktree()
				if err != nil {
					t.Fatalf("Worktree() failed: %v", err)
				}
				if _, err := w.Add("new.txt"); err != nil {
					t.Fatalf("w.Add failed: %v", err)
				}

				// Make the worktree unreadable to cause worktree.Status() to fail.
				if err := os.Chmod(repo.Dir, 0000); err != nil {
					t.Fatalf("os.Chmod failed: %v", err)
				}
				t.Cleanup(func() {
					if err := os.Chmod(repo.Dir, 0755); err != nil {
						t.Logf("failed to restore permissions: %v", err)
					}
				})
				return repo
			},
			commitMsg:  "any message",
			userName:   "tester",
			userEmail:  "tester@example.com",
			wantErr:    true,
			wantErrMsg: "permission denied",
		},
	} {
		t.Run(tc.name, func(t *testing.T) {
			t.Parallel()
			repo := tc.setup(t)

			err := repo.Commit(tc.commitMsg, tc.userName, tc.userEmail)

			if tc.wantErr {
				if err == nil {
					t.Fatalf("Commit() expected error, got nil")
				}
				if tc.wantErrMsg != "" && !strings.Contains(err.Error(), tc.wantErrMsg) {
					t.Errorf("Commit() error = %q, want to contain %q", err.Error(), tc.wantErrMsg)
				}
				return
			}

			if err != nil {
				t.Fatalf("Commit() unexpected error = %v", err)
			}

			if tc.check != nil {
				tc.check(t, repo, tc.commitMsg)
			}
		})
	}
}

func TestRemotes(t *testing.T) {
	t.Parallel()
	for _, tt := range []struct {
		name         string
		setupRemotes map[string][]string
		wantErr      bool
	}{
		{
			name:         "no remotes",
			setupRemotes: map[string][]string{},
		},
		{
			name: "single remote",
			setupRemotes: map[string][]string{
				"origin": {"https://github.com/test/repo.git"},
			},
		},
		{
			name: "multiple remotes with multiple URLs",
			setupRemotes: map[string][]string{
				"origin":   {"https://github.com/test/origin.git"},
				"upstream": {"https://github.com/test/upstream.git", "git@github.com:test/upstream.git"},
			},
		},
	} {
		t.Run(tt.name, func(t *testing.T) {
			t.Parallel()
			dir := t.TempDir()
			gogitRepo, err := git.PlainInit(dir, false)
			if err != nil {
				t.Fatalf("git.PlainInit failed: %v", err)
			}

			for name, urls := range tt.setupRemotes {
				if _, err := gogitRepo.CreateRemote(&gogitConfig.RemoteConfig{
					Name: name,
					URLs: urls,
				}); err != nil {
					t.Fatalf("CreateRemote failed: %v", err)
				}
			}

			repo := &LocalRepository{Dir: dir, repo: gogitRepo}
			got, err := repo.Remotes()
			if (err != nil) != tt.wantErr {
				t.Errorf("Remotes() error = %v, wantErr %v", err, tt.wantErr)
			}

			gotRemotes := make(map[string][]string)
			for _, r := range got {
				gotRemotes[r.Config().Name] = r.Config().URLs
			}
			if diff := cmp.Diff(tt.setupRemotes, gotRemotes); diff != "" {
				t.Errorf("Remotes() mismatch (-want +got):\n%s", diff)
			}
		})
	}
}

<<<<<<< HEAD
func TestHeadHash(t *testing.T) {
	t.Parallel()
	for _, test := range []struct {
		name    string
		setup   func(t *testing.T, dir string)
		wantErr bool
	}{
		{
			name: "success",
			setup: func(t *testing.T, dir string) {
				gitRepo, err := git.PlainInit(dir, false)
				if err != nil {
					t.Fatalf("git.PlainInit failed: %v", err)
				}
				w, err := gitRepo.Worktree()
				if err != nil {
					t.Fatalf("Worktree() failed: %v", err)
				}
				if err := os.WriteFile(filepath.Join(dir, "README.md"), []byte("test"), 0644); err != nil {
					t.Fatal(err)
				}
				if _, err := w.Add("README.md"); err != nil {
					t.Fatal(err)
				}
				if _, err := w.Commit("initial commit", &git.CommitOptions{
					Author: &object.Signature{Name: "Test", Email: "test@example.com"},
				}); err != nil {
					t.Fatal(err)
				}
			},
		},
		{
			name: "error",
			setup: func(t *testing.T, dir string) {
				if _, err := git.PlainInit(dir, false); err != nil {
					t.Fatalf("git.PlainInit failed: %v", err)
				}
			},
			wantErr: true,
		},
	} {
		t.Run(test.name, func(t *testing.T) {
			t.Parallel()
			dir := t.TempDir()
			test.setup(t, dir)
			repo, err := NewRepository(&RepositoryOptions{Dir: dir})
			if err != nil {
				t.Fatalf("NewRepository() failed: %v", err)
			}
			_, err = repo.HeadHash()
			if (err != nil) != test.wantErr {
				t.Errorf("HeadHash() error = %v, wantErr %v", err, test.wantErr)
			}
		})
=======
func TestGetDir(t *testing.T) {
	t.Parallel()
	want := "/test/dir"
	repo := &LocalRepository{
		Dir: want,
	}

	got := repo.GetDir()
	if diff := cmp.Diff(want, got); diff != "" {
		t.Errorf("GetDir() mismatch (-want +got):\n%s", diff)
>>>>>>> 6d33faf0
	}
}<|MERGE_RESOLUTION|>--- conflicted
+++ resolved
@@ -589,7 +589,6 @@
 	}
 }
 
-<<<<<<< HEAD
 func TestHeadHash(t *testing.T) {
 	t.Parallel()
 	for _, test := range []struct {
@@ -644,7 +643,8 @@
 				t.Errorf("HeadHash() error = %v, wantErr %v", err, test.wantErr)
 			}
 		})
-=======
+	}
+}
 func TestGetDir(t *testing.T) {
 	t.Parallel()
 	want := "/test/dir"
@@ -655,6 +655,5 @@
 	got := repo.GetDir()
 	if diff := cmp.Diff(want, got); diff != "" {
 		t.Errorf("GetDir() mismatch (-want +got):\n%s", diff)
->>>>>>> 6d33faf0
 	}
 }